from asynctest import TestCase as AsyncTestCase
from asynctest import mock as async_mock
import pytest

from aiohttp.web import HTTPBadRequest, HTTPForbidden, HTTPNotFound

from ...config.injection_context import InjectionContext
from ...storage.base import BaseStorage
from ...storage.basic import BasicStorage
from ...tails.base import BaseTailsServer

from .. import routes as test_module


class TestRevocationRoutes(AsyncTestCase):
    def setUp(self):
        self.context = InjectionContext(enforce_typing=False)
        self.storage = BasicStorage()
        self.context.injector.bind_instance(BaseStorage, self.storage)

        TailsServer = async_mock.MagicMock(BaseTailsServer, autospec=True)
        self.tails_server = TailsServer()
        self.tails_server.upload_tails_file = async_mock.CoroutineMock(
            return_value=(True, None)
        )
        self.context.injector.bind_instance(BaseTailsServer, self.tails_server)

        self.app = {
            "outbound_message_router": async_mock.CoroutineMock(),
            "request_context": self.context,
        }
        self.test_did = "sample-did"

<<<<<<< HEAD
    async def test_validate_cred_rev_rec_request(self):
        req = test_module.CredRevRecordRequestSchema()
        req.validate_fields(
            {
                "rev_reg_id": test_module.INDY_REV_REG_ID["example"],
                "cred_rev_id": test_module.INDY_CRED_REV_ID["example"],
            }
        )
        req.validate_fields({"cred_ex_id": test_module.UUID4["example"]})
        with self.assertRaises(test_module.ValidationError):
            req.validate_fields({})
        with self.assertRaises(test_module.ValidationError):
            req.validate_fields(
                {"rev_reg_id": test_module.INDY_REV_REG_ID["example"]}
            )
        with self.assertRaises(test_module.ValidationError):
            req.validate_fields(
                {"cred_rev_id": test_module.INDY_CRED_REV_ID["example"]}
            )
        with self.assertRaises(test_module.ValidationError):
            req.validate_fields(
                {
                    "rev_reg_id": test_module.INDY_REV_REG_ID["example"],
                    "cred_ex_id": test_module.UUID4["example"],
                }
            )
        with self.assertRaises(test_module.ValidationError):
            req.validate_fields(
                {
                    "cred_rev_id": test_module.INDY_CRED_REV_ID["example"],
                    "cred_ex_id": test_module.UUID4["example"],
                }
            )
        with self.assertRaises(test_module.ValidationError):
            req.validate_fields(
                {
                    "rev_reg_id": test_module.INDY_REV_REG_ID["example"],
                    "cred_rev_id": test_module.INDY_CRED_REV_ID["example"],
                    "cred_ex_id": test_module.UUID4["example"],
                }
            )

    async def test_create_registry(self):
=======
    async def test_create_rev_reg(self):
>>>>>>> aced0c24
        CRED_DEF_ID = f"{self.test_did}:3:CL:1234:default"
        request = async_mock.MagicMock()
        request.app = self.app
        request.json = async_mock.CoroutineMock(
            return_value={
                "max_cred_num": "1000",
                "credential_definition_id": CRED_DEF_ID,
            }
        )

        with async_mock.patch.object(
            self.storage, "search_records", autospec=True
        ) as mock_search, async_mock.patch.object(
            test_module, "IndyRevocation", autospec=True
        ) as mock_indy_revoc, async_mock.patch.object(
            test_module.web, "json_response", async_mock.Mock()
        ) as mock_json_response:
            mock_search.return_value.fetch_all = async_mock.CoroutineMock(
                return_value=True
            )
            mock_indy_revoc.return_value = async_mock.MagicMock(
                init_issuer_registry=async_mock.CoroutineMock(
                    return_value=async_mock.MagicMock(
                        generate_registry=async_mock.CoroutineMock(),
                        serialize=async_mock.MagicMock(return_value="dummy"),
                    )
                )
            )

            result = await test_module.create_rev_reg(request)
            mock_json_response.assert_called_once_with({"result": "dummy"})
            assert result is mock_json_response.return_value

    async def test_create_rev_reg_no_such_cred_def(self):
        CRED_DEF_ID = f"{self.test_did}:3:CL:1234:default"
        request = async_mock.MagicMock()
        request.app = self.app
        request.json = async_mock.CoroutineMock(
            return_value={
                "max_cred_num": "1000",
                "credential_definition_id": CRED_DEF_ID,
            }
        )

        with async_mock.patch.object(
            self.storage, "search_records", autospec=True
        ) as mock_search, async_mock.patch.object(
            test_module.web, "json_response", async_mock.Mock()
        ) as mock_json_response:
            mock_search.return_value.fetch_all = async_mock.CoroutineMock(
                return_value=False
            )

            with self.assertRaises(HTTPNotFound):
                result = await test_module.create_rev_reg(request)
            mock_json_response.assert_not_called()

    async def test_create_rev_reg_no_revo_support(self):
        CRED_DEF_ID = f"{self.test_did}:3:CL:1234:default"
        request = async_mock.MagicMock()
        request.app = self.app
        request.json = async_mock.CoroutineMock(
            return_value={
                "max_cred_num": "1000",
                "credential_definition_id": CRED_DEF_ID,
            }
        )

        with async_mock.patch.object(
            self.storage, "search_records", autospec=True
        ) as mock_search, async_mock.patch.object(
            test_module, "IndyRevocation", autospec=True
        ) as mock_indy_revoc, async_mock.patch.object(
            test_module.web, "json_response", async_mock.Mock()
        ) as mock_json_response:
            mock_search.return_value.fetch_all = async_mock.CoroutineMock(
                return_value=True
            )
            mock_indy_revoc.return_value = async_mock.MagicMock(
                init_issuer_registry=async_mock.CoroutineMock(
                    side_effect=test_module.RevocationNotSupportedError(
                        error_code="dummy"
                    )
                )
            )

            with self.assertRaises(HTTPBadRequest):
                result = await test_module.create_rev_reg(request)

            mock_json_response.assert_not_called()

    async def test_rev_regs_created(self):
        CRED_DEF_ID = f"{self.test_did}:3:CL:1234:default"
        STATE = "active"
        request = async_mock.MagicMock()
        request.app = self.app
        request.query = {
            "cred_def_id": CRED_DEF_ID,
            "state": test_module.IssuerRevRegRecord.STATE_ACTIVE,
        }

        with async_mock.patch.object(
            test_module.IssuerRevRegRecord, "query", async_mock.CoroutineMock()
        ) as mock_query, async_mock.patch.object(
            test_module.web, "json_response", async_mock.Mock()
        ) as mock_json_response:
            mock_query.return_value = [async_mock.MagicMock(revoc_reg_id="dummy")]

            result = await test_module.rev_regs_created(request)
            mock_json_response.assert_called_once_with({"rev_reg_ids": ["dummy"]})
            assert result is mock_json_response.return_value

    async def test_get_rev_reg(self):
        REV_REG_ID = "{}:4:{}:3:CL:1234:default:CL_ACCUM:default".format(
            self.test_did, self.test_did
        )
        request = async_mock.MagicMock()
        request.app = self.app
        request.match_info = {"rev_reg_id": REV_REG_ID}

        with async_mock.patch.object(
            test_module, "IndyRevocation", autospec=True
        ) as mock_indy_revoc, async_mock.patch.object(
            test_module.web, "json_response", async_mock.Mock()
        ) as mock_json_response:
            mock_indy_revoc.return_value = async_mock.MagicMock(
                get_issuer_rev_reg_record=async_mock.CoroutineMock(
                    return_value=async_mock.MagicMock(
                        serialize=async_mock.MagicMock(return_value="dummy")
                    )
                )
            )

            result = await test_module.get_rev_reg(request)
            mock_json_response.assert_called_once_with({"result": "dummy"})
            assert result is mock_json_response.return_value

    async def test_get_rev_reg_not_found(self):
        REV_REG_ID = "{}:4:{}:3:CL:1234:default:CL_ACCUM:default".format(
            self.test_did, self.test_did
        )
        request = async_mock.MagicMock()
        request.app = self.app
        request.match_info = {"rev_reg_id": REV_REG_ID}

        with async_mock.patch.object(
            test_module, "IndyRevocation", autospec=True
        ) as mock_indy_revoc, async_mock.patch.object(
            test_module.web, "json_response", async_mock.Mock()
        ) as mock_json_response:
            mock_indy_revoc.return_value = async_mock.MagicMock(
                get_issuer_rev_reg_record=async_mock.CoroutineMock(
                    side_effect=test_module.StorageNotFoundError(error_code="dummy")
                )
            )

            with self.assertRaises(HTTPNotFound):
                result = await test_module.get_rev_reg(request)
            mock_json_response.assert_not_called()

<<<<<<< HEAD
    async def test_get_rev_reg_issued(self):
        REV_REG_ID = "{}:4:{}:3:CL:1234:default:CL_ACCUM:default".format(
            self.test_did, self.test_did
        )
        request = async_mock.MagicMock()
        request.app = self.app
        request.match_info = {"rev_reg_id": REV_REG_ID}

        with async_mock.patch.object(
            test_module.IssuerRevRegRecord,
            "retrieve_by_revoc_reg_id",
            async_mock.CoroutineMock(),
        ) as mock_retrieve, async_mock.patch.object(
            test_module.IssuerCredRevRecord,
            "query_by_ids",
            async_mock.CoroutineMock(),
        ) as mock_query, async_mock.patch.object(
            test_module.web, "json_response", async_mock.Mock()
        ) as mock_json_response:
            mock_query.return_value = return_value=[{"...": "..."}, {"...": "..."}]
            result = await test_module.get_rev_reg_issued(request)

            mock_json_response.assert_called_once_with({"result": 2})
            assert result is mock_json_response.return_value

    async def test_get_rev_reg_issued_x(self):
        REV_REG_ID = "{}:4:{}:3:CL:1234:default:CL_ACCUM:default".format(
            self.test_did, self.test_did
        )
        request = async_mock.MagicMock()
        request.app = self.app
        request.match_info = {"rev_reg_id": REV_REG_ID}

        with async_mock.patch.object(
            test_module.IssuerRevRegRecord,
            "retrieve_by_revoc_reg_id",
            async_mock.CoroutineMock(),
        ) as mock_retrieve:
            mock_retrieve.side_effect = test_module.StorageNotFoundError("no such rec")

            with self.assertRaises(test_module.web.HTTPNotFound):
                await test_module.get_rev_reg_issued(request)

    async def test_get_cred_rev_record(self):
        REV_REG_ID = "{}:4:{}:3:CL:1234:default:CL_ACCUM:default".format(
            self.test_did, self.test_did
        )
        CRED_REV_ID = "1"

        request = async_mock.MagicMock()
        request.app = self.app
        request.json = async_mock.CoroutineMock(
            return_value={
                "rev_reg_id": REV_REG_ID,
                "cred_rev_id": CRED_REV_ID,
            }
        )

        with async_mock.patch.object(
            test_module.IssuerCredRevRecord,
            "retrieve_by_ids",
            async_mock.CoroutineMock(),
        ) as mock_retrieve, async_mock.patch.object(
            test_module.web, "json_response", async_mock.Mock()
        ) as mock_json_response:
            mock_retrieve.return_value = async_mock.MagicMock(
                serialize=async_mock.MagicMock(
                    return_value="dummy"
                )
            )
            result = await test_module.get_cred_rev_record(request)

            mock_json_response.assert_called_once_with({"result": "dummy"})
            assert result is mock_json_response.return_value

    async def test_get_cred_rev_record_by_cred_ex_id(self):
        CRED_EX_ID = test_module.UUID4["example"]

        request = async_mock.MagicMock()
        request.app = self.app
        request.json = async_mock.CoroutineMock(return_value={"cred_ex_id": CRED_EX_ID})

        with async_mock.patch.object(
            test_module.IssuerCredRevRecord,
            "retrieve_by_cred_ex_id",
            async_mock.CoroutineMock(),
        ) as mock_retrieve, async_mock.patch.object(
            test_module.web, "json_response", async_mock.Mock()
        ) as mock_json_response:
            mock_retrieve.return_value = async_mock.MagicMock(
                serialize=async_mock.MagicMock(
                    return_value="dummy"
                )
            )
            result = await test_module.get_cred_rev_record(request)

            mock_json_response.assert_called_once_with({"result": "dummy"})
            assert result is mock_json_response.return_value

    async def test_get_cred_rev_record_not_found(self):
        REV_REG_ID = "{}:4:{}:3:CL:1234:default:CL_ACCUM:default".format(
            self.test_did, self.test_did
        )
        CRED_REV_ID = "1"

        request = async_mock.MagicMock()
        request.app = self.app
        request.json = async_mock.CoroutineMock(
            return_value={
                "rev_reg_id": REV_REG_ID,
                "cred_rev_id": CRED_REV_ID,
            }
        )

        with async_mock.patch.object(
            test_module.IssuerCredRevRecord,
            "retrieve_by_ids",
            async_mock.CoroutineMock(),
        ) as mock_retrieve:
            mock_retrieve.side_effect = test_module.StorageNotFoundError("no such rec")
            with self.assertRaises(test_module.web.HTTPNotFound):
                await test_module.get_cred_rev_record(request)

    async def test_get_active_registry(self):
=======
    async def test_get_active_rev_reg(self):
>>>>>>> aced0c24
        CRED_DEF_ID = f"{self.test_did}:3:CL:1234:default"
        request = async_mock.MagicMock()
        request.app = self.app
        request.match_info = {"cred_def_id": CRED_DEF_ID}

        with async_mock.patch.object(
            test_module, "IndyRevocation", autospec=True
        ) as mock_indy_revoc, async_mock.patch.object(
            test_module.web, "json_response", async_mock.Mock()
        ) as mock_json_response:
            mock_indy_revoc.return_value = async_mock.MagicMock(
                get_active_issuer_rev_reg_record=async_mock.CoroutineMock(
                    return_value=async_mock.MagicMock(
                        serialize=async_mock.MagicMock(return_value="dummy")
                    )
                )
            )

            result = await test_module.get_active_rev_reg(request)
            mock_json_response.assert_called_once_with({"result": "dummy"})
            assert result is mock_json_response.return_value

    async def test_get_active_rev_reg_not_found(self):
        CRED_DEF_ID = f"{self.test_did}:3:CL:1234:default"
        request = async_mock.MagicMock()
        request.app = self.app
        request.match_info = {"cred_def_id": CRED_DEF_ID}

        with async_mock.patch.object(
            test_module, "IndyRevocation", autospec=True
        ) as mock_indy_revoc, async_mock.patch.object(
            test_module.web, "json_response", async_mock.Mock()
        ) as mock_json_response:
            mock_indy_revoc.return_value = async_mock.MagicMock(
                get_active_issuer_rev_reg_record=async_mock.CoroutineMock(
                    side_effect=test_module.StorageNotFoundError(error_code="dummy")
                )
            )

            with self.assertRaises(HTTPNotFound):
                result = await test_module.get_active_rev_reg(request)
            mock_json_response.assert_not_called()

    async def test_get_tails_file(self):
        REV_REG_ID = "{}:4:{}:3:CL:1234:default:CL_ACCUM:default".format(
            self.test_did, self.test_did
        )
        request = async_mock.MagicMock()
        request.app = self.app
        request.match_info = {"rev_reg_id": REV_REG_ID}

        with async_mock.patch.object(
            test_module, "IndyRevocation", autospec=True
        ) as mock_indy_revoc, async_mock.patch.object(
            test_module.web, "FileResponse", async_mock.Mock()
        ) as mock_file_response:
            mock_indy_revoc.return_value = async_mock.MagicMock(
                get_issuer_rev_reg_record=async_mock.CoroutineMock(
                    return_value=async_mock.MagicMock(tails_local_path="dummy")
                )
            )

            result = await test_module.get_tails_file(request)
            mock_file_response.assert_called_once_with(path="dummy", status=200)
            assert result is mock_file_response.return_value

    async def test_get_tails_file_not_found(self):
        REV_REG_ID = "{}:4:{}:3:CL:1234:default:CL_ACCUM:default".format(
            self.test_did, self.test_did
        )
        request = async_mock.MagicMock()
        request.app = self.app
        request.match_info = {"rev_reg_id": REV_REG_ID}

        with async_mock.patch.object(
            test_module, "IndyRevocation", autospec=True
        ) as mock_indy_revoc, async_mock.patch.object(
            test_module.web, "FileResponse", async_mock.Mock()
        ) as mock_file_response:
            mock_indy_revoc.return_value = async_mock.MagicMock(
                get_issuer_rev_reg_record=async_mock.CoroutineMock(
                    side_effect=test_module.StorageNotFoundError(error_code="dummy")
                )
            )

            with self.assertRaises(HTTPNotFound):
                result = await test_module.get_tails_file(request)
            mock_file_response.assert_not_called()

    async def test_upload_tails_file(self):
        REV_REG_ID = "{}:4:{}:3:CL:1234:default:CL_ACCUM:default".format(
            self.test_did, self.test_did
        )
        request = async_mock.MagicMock()
        request.app = self.app
        request.match_info = {"rev_reg_id": REV_REG_ID}

        with async_mock.patch.object(
            test_module, "tails_path", async_mock.MagicMock()
        ) as mock_tails_path, async_mock.patch.object(
            test_module.web, "json_response", async_mock.Mock()
        ) as mock_json_response:
            mock_tails_path.return_value = f"/tmp/tails/{REV_REG_ID}"

            result = await test_module.upload_tails_file(request)
            mock_json_response.assert_called_once_with()
            assert result is mock_json_response.return_value

    async def test_upload_tails_file_no_tails_server(self):
        REV_REG_ID = "{}:4:{}:3:CL:1234:default:CL_ACCUM:default".format(
            self.test_did, self.test_did
        )
        request = async_mock.MagicMock()
        request.app = self.app
        request.match_info = {"rev_reg_id": REV_REG_ID}

        self.context.injector.clear_binding(BaseTailsServer)

        with self.assertRaises(test_module.web.HTTPForbidden):
            await test_module.upload_tails_file(request)

    async def test_upload_tails_file_no_local_tails_file(self):
        REV_REG_ID = "{}:4:{}:3:CL:1234:default:CL_ACCUM:default".format(
            self.test_did, self.test_did
        )
        request = async_mock.MagicMock()
        request.app = self.app
        request.match_info = {"rev_reg_id": REV_REG_ID}

        with async_mock.patch.object(
            test_module, "tails_path", async_mock.MagicMock()
        ) as mock_tails_path:
            mock_tails_path.return_value = None

            with self.assertRaises(test_module.web.HTTPNotFound):
                await test_module.upload_tails_file(request)

    async def test_upload_tails_file_fail(self):
        REV_REG_ID = "{}:4:{}:3:CL:1234:default:CL_ACCUM:default".format(
            self.test_did, self.test_did
        )
        request = async_mock.MagicMock()
        request.app = self.app
        request.match_info = {"rev_reg_id": REV_REG_ID}

        TailsServer = async_mock.MagicMock(BaseTailsServer, autospec=True)
        self.tails_server = TailsServer()
        self.tails_server.upload_tails_file = async_mock.CoroutineMock(
            return_value=(False, "Internal Server Error")
        )
        self.context.injector.clear_binding(BaseTailsServer)
        self.context.injector.bind_instance(BaseTailsServer, self.tails_server)

        with async_mock.patch.object(
            test_module, "tails_path", async_mock.MagicMock()
        ) as mock_tails_path:
            with self.assertRaises(test_module.web.HTTPInternalServerError):
                await test_module.upload_tails_file(request)

    async def test_send_rev_reg_def(self):
        REV_REG_ID = "{}:4:{}:3:CL:1234:default:CL_ACCUM:default".format(
            self.test_did, self.test_did
        )
        request = async_mock.MagicMock()
        request.app = self.app
        request.match_info = {"rev_reg_id": REV_REG_ID}

        with async_mock.patch.object(
            test_module, "IndyRevocation", autospec=True
        ) as mock_indy_revoc, async_mock.patch.object(
            test_module.web, "json_response", async_mock.Mock()
        ) as mock_json_response:
            mock_indy_revoc.return_value = async_mock.MagicMock(
                get_issuer_rev_reg_record=async_mock.CoroutineMock(
                    return_value=async_mock.MagicMock(
                        send_def=async_mock.CoroutineMock(),
                        send_entry=async_mock.CoroutineMock(),
                        serialize=async_mock.MagicMock(return_value="dummy"),
                    )
                )
            )

            result = await test_module.send_rev_reg_def(request)
            mock_json_response.assert_called_once_with({"result": "dummy"})
            assert result is mock_json_response.return_value

    async def test_send_rev_reg_def_not_found(self):
        REV_REG_ID = "{}:4:{}:3:CL:1234:default:CL_ACCUM:default".format(
            self.test_did, self.test_did
        )
        request = async_mock.MagicMock()
        request.app = self.app
        request.match_info = {"rev_reg_id": REV_REG_ID}

        with async_mock.patch.object(
            test_module, "IndyRevocation", autospec=True
        ) as mock_indy_revoc, async_mock.patch.object(
            test_module.web, "FileResponse", async_mock.Mock()
        ) as mock_json_response:
            mock_indy_revoc.return_value = async_mock.MagicMock(
                get_issuer_rev_reg_record=async_mock.CoroutineMock(
                    side_effect=test_module.StorageNotFoundError(error_code="dummy")
                )
            )

            with self.assertRaises(HTTPNotFound):
                result = await test_module.send_rev_reg_def(request)
            mock_json_response.assert_not_called()

    async def test_send_rev_reg_def_x(self):
        REV_REG_ID = "{}:4:{}:3:CL:1234:default:CL_ACCUM:default".format(
            self.test_did, self.test_did
        )
        request = async_mock.MagicMock()
        request.app = self.app
        request.match_info = {"rev_reg_id": REV_REG_ID}

        with async_mock.patch.object(
            test_module, "IndyRevocation", autospec=True
        ) as mock_indy_revoc:
            mock_indy_revoc.return_value = async_mock.MagicMock(
                get_issuer_rev_reg_record=async_mock.CoroutineMock(
                    return_value=async_mock.MagicMock(
                        send_def=async_mock.CoroutineMock(
                            side_effect=test_module.RevocationError()
                        ),
                    )
                )
            )

            with self.assertRaises(test_module.web.HTTPBadRequest):
                await test_module.send_rev_reg_def(request)

    async def test_send_rev_reg_entry(self):
        REV_REG_ID = "{}:4:{}:3:CL:1234:default:CL_ACCUM:default".format(
            self.test_did, self.test_did
        )
        request = async_mock.MagicMock()
        request.app = self.app
        request.match_info = {"rev_reg_id": REV_REG_ID}

        with async_mock.patch.object(
            test_module, "IndyRevocation", autospec=True
        ) as mock_indy_revoc, async_mock.patch.object(
            test_module.web, "json_response", async_mock.Mock()
        ) as mock_json_response:
            mock_indy_revoc.return_value = async_mock.MagicMock(
                get_issuer_rev_reg_record=async_mock.CoroutineMock(
                    return_value=async_mock.MagicMock(
                        send_entry=async_mock.CoroutineMock(),
                        serialize=async_mock.MagicMock(return_value="dummy"),
                    )
                )
            )

            result = await test_module.send_rev_reg_entry(request)
            mock_json_response.assert_called_once_with({"result": "dummy"})
            assert result is mock_json_response.return_value

    async def test_send_rev_reg_entry_not_found(self):
        REV_REG_ID = "{}:4:{}:3:CL:1234:default:CL_ACCUM:default".format(
            self.test_did, self.test_did
        )
        request = async_mock.MagicMock()
        request.app = self.app
        request.match_info = {"rev_reg_id": REV_REG_ID}

        with async_mock.patch.object(
            test_module, "IndyRevocation", autospec=True
        ) as mock_indy_revoc, async_mock.patch.object(
            test_module.web, "FileResponse", async_mock.Mock()
        ) as mock_json_response:
            mock_indy_revoc.return_value = async_mock.MagicMock(
                get_issuer_rev_reg_record=async_mock.CoroutineMock(
                    side_effect=test_module.StorageNotFoundError(error_code="dummy")
                )
            )

            with self.assertRaises(HTTPNotFound):
                result = await test_module.send_rev_reg_entry(request)
            mock_json_response.assert_not_called()

    async def test_send_rev_reg_entry_x(self):
        REV_REG_ID = "{}:4:{}:3:CL:1234:default:CL_ACCUM:default".format(
            self.test_did, self.test_did
        )
        request = async_mock.MagicMock()
        request.app = self.app
        request.match_info = {"rev_reg_id": REV_REG_ID}

        with async_mock.patch.object(
            test_module, "IndyRevocation", autospec=True
        ) as mock_indy_revoc:
            mock_indy_revoc.return_value = async_mock.MagicMock(
                get_issuer_rev_reg_record=async_mock.CoroutineMock(
                    return_value=async_mock.MagicMock(
                        send_entry=async_mock.CoroutineMock(
                            side_effect=test_module.RevocationError()
                        ),
                    )
                )
            )

            with self.assertRaises(test_module.web.HTTPBadRequest):
                await test_module.send_rev_reg_entry(request)

    async def test_update_rev_reg(self):
        REV_REG_ID = "{}:4:{}:3:CL:1234:default:CL_ACCUM:default".format(
            self.test_did, self.test_did
        )
        request = async_mock.MagicMock()
        request.app = self.app
        request.match_info = {"rev_reg_id": REV_REG_ID}
        request.json = async_mock.CoroutineMock(
            return_value={
                "tails_public_uri": f"http://sample.ca:8181/tails/{REV_REG_ID}"
            }
        )

        with async_mock.patch.object(
            test_module, "IndyRevocation", autospec=True
        ) as mock_indy_revoc, async_mock.patch.object(
            test_module.web, "json_response", async_mock.Mock()
        ) as mock_json_response:
            mock_indy_revoc.return_value = async_mock.MagicMock(
                get_issuer_rev_reg_record=async_mock.CoroutineMock(
                    return_value=async_mock.MagicMock(
                        set_tails_file_public_uri=async_mock.CoroutineMock(),
                        save=async_mock.CoroutineMock(),
                        serialize=async_mock.MagicMock(return_value="dummy"),
                    )
                )
            )

            result = await test_module.update_rev_reg(request)
            mock_json_response.assert_called_once_with({"result": "dummy"})
            assert result is mock_json_response.return_value

    async def test_update_rev_reg_not_found(self):
        REV_REG_ID = "{}:4:{}:3:CL:1234:default:CL_ACCUM:default".format(
            self.test_did, self.test_did
        )
        request = async_mock.MagicMock()
        request.app = self.app
        request.match_info = {"rev_reg_id": REV_REG_ID}
        request.json = async_mock.CoroutineMock(
            return_value={
                "tails_public_uri": f"http://sample.ca:8181/tails/{REV_REG_ID}"
            }
        )

        with async_mock.patch.object(
            test_module, "IndyRevocation", autospec=True
        ) as mock_indy_revoc, async_mock.patch.object(
            test_module.web, "FileResponse", async_mock.Mock()
        ) as mock_json_response:
            mock_indy_revoc.return_value = async_mock.MagicMock(
                get_issuer_rev_reg_record=async_mock.CoroutineMock(
                    side_effect=test_module.StorageNotFoundError(error_code="dummy")
                )
            )

            with self.assertRaises(HTTPNotFound):
                result = await test_module.update_rev_reg(request)
            mock_json_response.assert_not_called()

    async def test_update_rev_reg_x(self):
        REV_REG_ID = "{}:4:{}:3:CL:1234:default:CL_ACCUM:default".format(
            self.test_did, self.test_did
        )
        request = async_mock.MagicMock()
        request.app = self.app
        request.match_info = {"rev_reg_id": REV_REG_ID}
        request.json = async_mock.CoroutineMock(
            return_value={
                "tails_public_uri": f"http://sample.ca:8181/tails/{REV_REG_ID}"
            }
        )

        with async_mock.patch.object(
            test_module, "IndyRevocation", autospec=True
        ) as mock_indy_revoc:
            mock_indy_revoc.return_value = async_mock.MagicMock(
                get_issuer_rev_reg_record=async_mock.CoroutineMock(
                    return_value=async_mock.MagicMock(
                        set_tails_file_public_uri=async_mock.CoroutineMock(
                            side_effect=test_module.RevocationError()
                        ),
                    )
                )
            )

            with self.assertRaises(test_module.web.HTTPBadRequest):
                await test_module.update_rev_reg(request)

    async def test_set_rev_reg_state(self):
        REV_REG_ID = "{}:4:{}:3:CL:1234:default:CL_ACCUM:default".format(
            self.test_did, self.test_did
        )
        request = async_mock.MagicMock()
        request.app = self.app
        request.match_info = {"rev_reg_id": REV_REG_ID}
        request.json = async_mock.CoroutineMock(
            return_value={
                "max_cred_num": "1000",
            }
        )
        request.query = {
            "state": test_module.IssuerRevRegRecord.STATE_ACTIVE,
        }

        with async_mock.patch.object(
            test_module, "IndyRevocation", autospec=True
        ) as mock_indy_revoc, async_mock.patch.object(
            test_module.web, "json_response", async_mock.Mock()
        ) as mock_json_response:
            mock_indy_revoc.return_value = async_mock.MagicMock(
                get_issuer_rev_reg_record=async_mock.CoroutineMock(
                    return_value=async_mock.MagicMock(
                        set_state=async_mock.CoroutineMock(),
                        save=async_mock.CoroutineMock(),
                        serialize=async_mock.MagicMock(return_value="dummy"),
                    )
                )
            )

            result = await test_module.set_rev_reg_state(request)
            mock_json_response.assert_called_once_with({"result": "dummy"})
            assert result is mock_json_response.return_value

    async def test_set_rev_reg_state_not_found(self):
        REV_REG_ID = "{}:4:{}:3:CL:1234:default:CL_ACCUM:default".format(
            self.test_did, self.test_did
        )
        request = async_mock.MagicMock()
        request.app = self.app
        request.match_info = {"rev_reg_id": REV_REG_ID}
        request.json = async_mock.CoroutineMock(
            return_value={
                "max_cred_num": "1000",
            }
        )
        request.query = {
            "state": test_module.IssuerRevRegRecord.STATE_ACTIVE,
        }

        with async_mock.patch.object(
            test_module, "IndyRevocation", autospec=True
        ) as mock_indy_revoc, async_mock.patch.object(
            test_module.web, "FileResponse", async_mock.Mock()
        ) as mock_json_response:
            mock_indy_revoc.return_value = async_mock.MagicMock(
                get_issuer_rev_reg_record=async_mock.CoroutineMock(
                    side_effect=test_module.StorageNotFoundError(error_code="dummy")
                )
            )

            with self.assertRaises(HTTPNotFound):
                result = await test_module.set_rev_reg_state(request)
            mock_json_response.assert_not_called()

    async def test_register(self):
        mock_app = async_mock.MagicMock()
        mock_app.add_routes = async_mock.MagicMock()

        await test_module.register(mock_app)
        mock_app.add_routes.assert_called_once()

    async def test_post_process_routes(self):
        mock_app = async_mock.MagicMock(
            _state={
                "swagger_dict": {
                    "paths": {
                        "/revocation/registry/{rev_reg_id}/tails-file": {
                            "get": {"responses": {"200": {"description": "tails file"}}}
                        }
                    }
                }
            }
        )
        test_module.post_process_routes(mock_app)
        assert mock_app._state["swagger_dict"]["paths"][
            "/revocation/registry/{rev_reg_id}/tails-file"
        ]["get"]["responses"]["200"]["schema"] == {"type": "string", "format": "binary"}

        assert "tags" in mock_app._state["swagger_dict"]<|MERGE_RESOLUTION|>--- conflicted
+++ resolved
@@ -31,7 +31,6 @@
         }
         self.test_did = "sample-did"
 
-<<<<<<< HEAD
     async def test_validate_cred_rev_rec_request(self):
         req = test_module.CredRevRecordRequestSchema()
         req.validate_fields(
@@ -74,10 +73,7 @@
                 }
             )
 
-    async def test_create_registry(self):
-=======
     async def test_create_rev_reg(self):
->>>>>>> aced0c24
         CRED_DEF_ID = f"{self.test_did}:3:CL:1234:default"
         request = async_mock.MagicMock()
         request.app = self.app
@@ -238,7 +234,6 @@
                 result = await test_module.get_rev_reg(request)
             mock_json_response.assert_not_called()
 
-<<<<<<< HEAD
     async def test_get_rev_reg_issued(self):
         REV_REG_ID = "{}:4:{}:3:CL:1234:default:CL_ACCUM:default".format(
             self.test_did, self.test_did
@@ -362,10 +357,7 @@
             with self.assertRaises(test_module.web.HTTPNotFound):
                 await test_module.get_cred_rev_record(request)
 
-    async def test_get_active_registry(self):
-=======
     async def test_get_active_rev_reg(self):
->>>>>>> aced0c24
         CRED_DEF_ID = f"{self.test_did}:3:CL:1234:default"
         request = async_mock.MagicMock()
         request.app = self.app
