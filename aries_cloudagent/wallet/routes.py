--- conflicted
+++ resolved
@@ -59,12 +59,8 @@
 )
 from ..resolver.base import ResolverError
 from ..storage.error import StorageError, StorageNotFoundError
-<<<<<<< HEAD
-from ..wallet.jwt import did_lookup_name, jwt_sign, jwt_verify
-=======
-from ..wallet.jwt import jwt_sign, jwt_verify
+from ..wallet.jwt import jwt_sign, jwt_verify, did_lookup_name
 from ..wallet.mdoc import mdoc_sign, mdoc_verify
->>>>>>> 1714b58b
 from ..wallet.sd_jwt import sd_jwt_sign, sd_jwt_verify
 from .base import BaseWallet
 from .did_info import DIDInfo
