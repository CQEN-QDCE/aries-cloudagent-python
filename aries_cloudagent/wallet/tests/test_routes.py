import mock as async_mock
from async_case import IsolatedAsyncioTestCase

from aiohttp.web import HTTPForbidden

from .. import routes as test_module
from ...admin.request_context import AdminRequestContext
from ...core.in_memory import InMemoryProfile
from ...ledger.base import BaseLedger
from ...protocols.coordinate_mediation.v1_0.route_manager import RouteManager
<<<<<<< HEAD
from ...wallet.did_method import SOV, DIDMethods
from ...wallet.key_type import KeyType
=======
from ...wallet.did_method import DIDMethod
from ...wallet.key_type import ED25519, KeyTypes
>>>>>>> a4cbef1d
from ..base import BaseWallet
from ..did_info import DIDInfo
from ..did_posture import DIDPosture


class TestWalletRoutes(IsolatedAsyncioTestCase):
    def setUp(self):
        self.wallet = async_mock.create_autospec(BaseWallet)
        self.session_inject = {BaseWallet: self.wallet}
        self.profile = InMemoryProfile.test_profile()
        self.context = AdminRequestContext.test_context(
            self.session_inject, self.profile
        )
        self.context.injector.bind_instance(KeyTypes, KeyTypes())
        self.request_dict = {
            "context": self.context,
            "outbound_message_router": async_mock.AsyncMock(),
        }
        self.request = async_mock.MagicMock(
            app={},
            match_info={},
            query={},
            __getitem__=lambda _, k: self.request_dict[k],
        )

        self.test_did = "did"
        self.test_verkey = "verkey"
        self.test_posted_did = "posted-did"
        self.test_posted_verkey = "posted-verkey"
        self.context.injector.bind_instance(DIDMethods, DIDMethods())

    async def test_missing_wallet(self):
        self.session_inject[BaseWallet] = None

        with self.assertRaises(HTTPForbidden):
            await test_module.wallet_create_did(self.request)

        with self.assertRaises(HTTPForbidden):
            await test_module.wallet_did_list(self.request)

        with self.assertRaises(HTTPForbidden):
            await test_module.wallet_get_public_did(self.request)

        with self.assertRaises(HTTPForbidden):
            await test_module.wallet_set_public_did(self.request)

        with self.assertRaises(HTTPForbidden):
            self.request.json = async_mock.AsyncMock(
                return_value={
                    "did": self.test_did,
                    "endpoint": "https://my-endpoint.ca:8020",
                }
            )
            await test_module.wallet_set_did_endpoint(self.request)

        with self.assertRaises(HTTPForbidden):
            await test_module.wallet_get_did_endpoint(self.request)

    def test_format_did_info(self):
        did_info = DIDInfo(
            self.test_did,
            self.test_verkey,
            DIDPosture.WALLET_ONLY.metadata,
<<<<<<< HEAD
            SOV,
            KeyType.ED25519,
=======
            DIDMethod.SOV,
            ED25519,
>>>>>>> a4cbef1d
        )
        result = test_module.format_did_info(did_info)
        assert (
            result["did"] == self.test_did
            and result["verkey"] == self.test_verkey
            and result["posture"] == DIDPosture.WALLET_ONLY.moniker
        )

        did_info = DIDInfo(
            self.test_did,
            self.test_verkey,
            {"posted": True, "public": True},
<<<<<<< HEAD
            SOV,
            KeyType.ED25519,
=======
            DIDMethod.SOV,
            ED25519,
>>>>>>> a4cbef1d
        )
        result = test_module.format_did_info(did_info)
        assert result["posture"] == DIDPosture.PUBLIC.moniker

        did_info = DIDInfo(
            self.test_did,
            self.test_verkey,
            {"posted": True, "public": False},
<<<<<<< HEAD
            SOV,
            KeyType.ED25519,
=======
            DIDMethod.SOV,
            ED25519,
>>>>>>> a4cbef1d
        )
        result = test_module.format_did_info(did_info)
        assert result["posture"] == DIDPosture.POSTED.moniker

    async def test_create_did(self):
        with async_mock.patch.object(
            test_module.web, "json_response", async_mock.Mock()
        ) as json_response:
            self.wallet.create_local_did.return_value = DIDInfo(
                self.test_did,
                self.test_verkey,
                DIDPosture.WALLET_ONLY.metadata,
<<<<<<< HEAD
                SOV,
                KeyType.ED25519,
=======
                DIDMethod.SOV,
                ED25519,
>>>>>>> a4cbef1d
            )
            result = await test_module.wallet_create_did(self.request)
            json_response.assert_called_once_with(
                {
                    "result": {
                        "did": self.test_did,
                        "verkey": self.test_verkey,
                        "posture": DIDPosture.WALLET_ONLY.moniker,
<<<<<<< HEAD
                        "key_type": KeyType.ED25519.key_type,
                        "method": SOV.method_name,
=======
                        "key_type": ED25519.key_type,
                        "method": DIDMethod.SOV.method_name,
>>>>>>> a4cbef1d
                    }
                }
            )
            assert result is json_response.return_value

    async def test_create_did_unsupported_key_type(self):
        self.request.json = async_mock.AsyncMock(
            return_value={"method": "sov", "options": {"key_type": "bls12381g2"}}
        )
        with self.assertRaises(test_module.web.HTTPForbidden):
            await test_module.wallet_create_did(self.request)

    async def test_create_did_x(self):
        self.wallet.create_local_did.side_effect = test_module.WalletError()
        with self.assertRaises(test_module.web.HTTPBadRequest):
            await test_module.wallet_create_did(self.request)

    async def test_did_list(self):
        with async_mock.patch.object(
            test_module.web, "json_response", async_mock.Mock()
        ) as json_response:  # , async_mock.patch.object(
            self.wallet.get_local_dids.return_value = [
                DIDInfo(
                    self.test_did,
                    self.test_verkey,
                    DIDPosture.WALLET_ONLY.metadata,
<<<<<<< HEAD
                    SOV,
                    KeyType.ED25519,
=======
                    DIDMethod.SOV,
                    ED25519,
>>>>>>> a4cbef1d
                ),
                DIDInfo(
                    self.test_posted_did,
                    self.test_posted_verkey,
                    DIDPosture.POSTED.metadata,
<<<<<<< HEAD
                    SOV,
                    KeyType.ED25519,
=======
                    DIDMethod.SOV,
                    ED25519,
>>>>>>> a4cbef1d
                ),
            ]
            result = await test_module.wallet_did_list(self.request)
            json_response.assert_called_once_with(
                {
                    "results": [
                        {
                            "did": self.test_posted_did,
                            "verkey": self.test_posted_verkey,
                            "posture": DIDPosture.POSTED.moniker,
<<<<<<< HEAD
                            "key_type": KeyType.ED25519.key_type,
                            "method": SOV.method_name,
=======
                            "key_type": ED25519.key_type,
                            "method": DIDMethod.SOV.method_name,
>>>>>>> a4cbef1d
                        },
                        {
                            "did": self.test_did,
                            "verkey": self.test_verkey,
                            "posture": DIDPosture.WALLET_ONLY.moniker,
<<<<<<< HEAD
                            "key_type": KeyType.ED25519.key_type,
                            "method": SOV.method_name,
=======
                            "key_type": ED25519.key_type,
                            "method": DIDMethod.SOV.method_name,
>>>>>>> a4cbef1d
                        },
                    ]
                }
            )
            assert json_response.return_value is json_response()
            assert result is json_response.return_value

    async def test_did_list_filter_public(self):
        self.request.query = {"posture": DIDPosture.PUBLIC.moniker}
        with async_mock.patch.object(
            test_module.web, "json_response", async_mock.Mock()
        ) as json_response:
            self.wallet.get_public_did.return_value = DIDInfo(
                self.test_did,
                self.test_verkey,
                DIDPosture.PUBLIC.metadata,
<<<<<<< HEAD
                SOV,
                KeyType.ED25519,
=======
                DIDMethod.SOV,
                ED25519,
>>>>>>> a4cbef1d
            )
            self.wallet.get_posted_dids.return_value = [
                DIDInfo(
                    self.test_posted_did,
                    self.test_posted_verkey,
                    DIDPosture.POSTED.metadata,
<<<<<<< HEAD
                    SOV,
                    KeyType.ED25519,
=======
                    DIDMethod.SOV,
                    ED25519,
>>>>>>> a4cbef1d
                )
            ]
            result = await test_module.wallet_did_list(self.request)
            json_response.assert_called_once_with(
                {
                    "results": [
                        {
                            "did": self.test_did,
                            "verkey": self.test_verkey,
                            "posture": DIDPosture.PUBLIC.moniker,
<<<<<<< HEAD
                            "key_type": KeyType.ED25519.key_type,
                            "method": SOV.method_name,
=======
                            "key_type": ED25519.key_type,
                            "method": DIDMethod.SOV.method_name,
>>>>>>> a4cbef1d
                        }
                    ]
                }
            )
            assert json_response.return_value is json_response()
            assert result is json_response.return_value

    async def test_did_list_filter_posted(self):
        self.request.query = {"posture": DIDPosture.POSTED.moniker}
        with async_mock.patch.object(
            test_module.web, "json_response", async_mock.Mock()
        ) as json_response:
            self.wallet.get_public_did.return_value = DIDInfo(
                self.test_did,
                self.test_verkey,
                DIDPosture.PUBLIC.metadata,
<<<<<<< HEAD
                SOV,
                KeyType.ED25519,
=======
                DIDMethod.SOV,
                ED25519,
>>>>>>> a4cbef1d
            )
            self.wallet.get_posted_dids.return_value = [
                DIDInfo(
                    self.test_posted_did,
                    self.test_posted_verkey,
                    {
                        "posted": True,
                        "public": False,
                    },
<<<<<<< HEAD
                    SOV,
                    KeyType.ED25519,
=======
                    DIDMethod.SOV,
                    ED25519,
>>>>>>> a4cbef1d
                )
            ]
            result = await test_module.wallet_did_list(self.request)
            json_response.assert_called_once_with(
                {
                    "results": [
                        {
                            "did": self.test_posted_did,
                            "verkey": self.test_posted_verkey,
                            "posture": DIDPosture.POSTED.moniker,
<<<<<<< HEAD
                            "key_type": KeyType.ED25519.key_type,
                            "method": SOV.method_name,
=======
                            "key_type": ED25519.key_type,
                            "method": DIDMethod.SOV.method_name,
>>>>>>> a4cbef1d
                        }
                    ]
                }
            )
            assert json_response.return_value is json_response()
            assert result is json_response.return_value

    async def test_did_list_filter_did(self):
        self.request.query = {"did": self.test_did}
        with async_mock.patch.object(
            test_module.web, "json_response", async_mock.Mock()
        ) as json_response:
            self.wallet.get_local_did.return_value = DIDInfo(
                self.test_did,
                self.test_verkey,
                DIDPosture.WALLET_ONLY.metadata,
<<<<<<< HEAD
                SOV,
                KeyType.ED25519,
=======
                DIDMethod.SOV,
                ED25519,
>>>>>>> a4cbef1d
            )
            result = await test_module.wallet_did_list(self.request)
            json_response.assert_called_once_with(
                {
                    "results": [
                        {
                            "did": self.test_did,
                            "verkey": self.test_verkey,
                            "posture": DIDPosture.WALLET_ONLY.moniker,
<<<<<<< HEAD
                            "key_type": KeyType.ED25519.key_type,
                            "method": SOV.method_name,
=======
                            "key_type": ED25519.key_type,
                            "method": DIDMethod.SOV.method_name,
>>>>>>> a4cbef1d
                        }
                    ]
                }
            )
            assert json_response.return_value is json_response()
            assert result is json_response.return_value

    async def test_did_list_filter_did_x(self):
        self.request.query = {"did": self.test_did}
        with async_mock.patch.object(
            test_module.web, "json_response", async_mock.Mock()
        ) as json_response:
            self.wallet.get_local_did.side_effect = test_module.WalletError()
            result = await test_module.wallet_did_list(self.request)
            json_response.assert_called_once_with({"results": []})
            assert json_response.return_value is json_response()
            assert result is json_response.return_value

    async def test_did_list_filter_verkey(self):
        self.request.query = {"verkey": self.test_verkey}
        with async_mock.patch.object(
            test_module.web, "json_response", async_mock.Mock()
        ) as json_response:
            self.wallet.get_local_did_for_verkey.return_value = DIDInfo(
                self.test_did,
                self.test_verkey,
                DIDPosture.WALLET_ONLY.metadata,
<<<<<<< HEAD
                SOV,
                KeyType.ED25519,
=======
                DIDMethod.SOV,
                ED25519,
>>>>>>> a4cbef1d
            )
            result = await test_module.wallet_did_list(self.request)
            json_response.assert_called_once_with(
                {
                    "results": [
                        {
                            "did": self.test_did,
                            "verkey": self.test_verkey,
                            "posture": DIDPosture.WALLET_ONLY.moniker,
<<<<<<< HEAD
                            "key_type": KeyType.ED25519.key_type,
                            "method": SOV.method_name,
=======
                            "key_type": ED25519.key_type,
                            "method": DIDMethod.SOV.method_name,
>>>>>>> a4cbef1d
                        }
                    ]
                }
            )
            assert json_response.return_value is json_response()
            assert result is json_response.return_value

    async def test_did_list_filter_verkey_x(self):
        self.request.query = {"verkey": self.test_verkey}
        with async_mock.patch.object(
            test_module.web, "json_response", async_mock.Mock()
        ) as json_response:
            self.wallet.get_local_did_for_verkey.side_effect = test_module.WalletError()
            result = await test_module.wallet_did_list(self.request)
            json_response.assert_called_once_with({"results": []})
            assert json_response.return_value is json_response()
            assert result is json_response.return_value

    async def test_get_public_did(self):
        with async_mock.patch.object(
            test_module.web, "json_response", async_mock.Mock()
        ) as json_response:
            self.wallet.get_public_did.return_value = DIDInfo(
                self.test_did,
                self.test_verkey,
                DIDPosture.PUBLIC.metadata,
<<<<<<< HEAD
                SOV,
                KeyType.ED25519,
=======
                DIDMethod.SOV,
                ED25519,
>>>>>>> a4cbef1d
            )
            result = await test_module.wallet_get_public_did(self.request)
            json_response.assert_called_once_with(
                {
                    "result": {
                        "did": self.test_did,
                        "verkey": self.test_verkey,
                        "posture": DIDPosture.PUBLIC.moniker,
<<<<<<< HEAD
                        "key_type": KeyType.ED25519.key_type,
                        "method": SOV.method_name,
=======
                        "key_type": ED25519.key_type,
                        "method": DIDMethod.SOV.method_name,
>>>>>>> a4cbef1d
                    }
                }
            )
            assert result is json_response.return_value

    async def test_get_public_did_x(self):
        self.wallet.get_public_did.side_effect = test_module.WalletError()
        with self.assertRaises(test_module.web.HTTPBadRequest):
            await test_module.wallet_get_public_did(self.request)

    async def test_set_public_did(self):
        self.request.query = {"did": self.test_did}

        Ledger = async_mock.MagicMock()
        ledger = Ledger()
        ledger.get_key_for_did = async_mock.AsyncMock()
        ledger.update_endpoint_for_did = async_mock.AsyncMock()
        ledger.__aenter__ = async_mock.AsyncMock(return_value=ledger)
        self.profile.context.injector.bind_instance(BaseLedger, ledger)

        mock_route_manager = async_mock.MagicMock()
        mock_route_manager.route_public_did = async_mock.AsyncMock()
        mock_route_manager.mediation_record_if_id = async_mock.AsyncMock()
        mock_route_manager.__aenter__ = async_mock.AsyncMock(
            return_value=mock_route_manager
        )
        self.profile.context.injector.bind_instance(RouteManager, mock_route_manager)

        with async_mock.patch.object(
            test_module.web, "json_response", async_mock.Mock()
        ) as json_response:
            self.wallet.set_public_did.return_value = DIDInfo(
                self.test_did,
                self.test_verkey,
                DIDPosture.PUBLIC.metadata,
<<<<<<< HEAD
                SOV,
                KeyType.ED25519,
=======
                DIDMethod.SOV,
                ED25519,
>>>>>>> a4cbef1d
            )
            result = await test_module.wallet_set_public_did(self.request)
            self.wallet.set_public_did.assert_awaited_once()
            json_response.assert_called_once_with(
                {
                    "result": {
                        "did": self.test_did,
                        "verkey": self.test_verkey,
                        "posture": DIDPosture.PUBLIC.moniker,
<<<<<<< HEAD
                        "key_type": KeyType.ED25519.key_type,
                        "method": SOV.method_name,
=======
                        "key_type": ED25519.key_type,
                        "method": DIDMethod.SOV.method_name,
>>>>>>> a4cbef1d
                    }
                }
            )
            assert result is json_response.return_value

    async def test_set_public_did_no_query_did(self):
        with self.assertRaises(test_module.web.HTTPBadRequest):
            await test_module.wallet_set_public_did(self.request)

    async def test_set_public_did_no_ledger(self):

        mock_route_manager = async_mock.MagicMock()
        mock_route_manager.mediation_record_if_id = async_mock.AsyncMock()
        mock_route_manager.__aenter__ = async_mock.AsyncMock(
            return_value=mock_route_manager
        )
        self.profile.context.injector.bind_instance(RouteManager, mock_route_manager)
        self.request.query = {"did": self.test_did}

        with self.assertRaises(test_module.web.HTTPForbidden):
            await test_module.wallet_set_public_did(self.request)

    async def test_set_public_did_not_public(self):
        self.request.query = {"did": self.test_did}

        Ledger = async_mock.MagicMock()
        ledger = Ledger()
        ledger.get_key_for_did = async_mock.AsyncMock(return_value=None)
        ledger.__aenter__ = async_mock.AsyncMock(return_value=ledger)
        self.profile.context.injector.bind_instance(BaseLedger, ledger)

        mock_route_manager = async_mock.MagicMock()
        mock_route_manager.mediation_record_if_id = async_mock.AsyncMock()
        mock_route_manager.__aenter__ = async_mock.AsyncMock(
            return_value=mock_route_manager
        )
        self.profile.context.injector.bind_instance(RouteManager, mock_route_manager)

        with self.assertRaises(test_module.web.HTTPNotFound):
            await test_module.wallet_set_public_did(self.request)

    async def test_set_public_did_not_found(self):
        self.request.query = {"did": self.test_did}

        Ledger = async_mock.MagicMock()
        ledger = Ledger()
        ledger.get_key_for_did = async_mock.AsyncMock(return_value=None)
        ledger.__aenter__ = async_mock.AsyncMock(return_value=ledger)
        self.profile.context.injector.bind_instance(BaseLedger, ledger)

        mock_route_manager = async_mock.MagicMock()
        mock_route_manager.mediation_record_if_id = async_mock.AsyncMock()
        mock_route_manager.__aenter__ = async_mock.AsyncMock(
            return_value=mock_route_manager
        )
        self.profile.context.injector.bind_instance(RouteManager, mock_route_manager)

        self.wallet.get_local_did.side_effect = test_module.WalletNotFoundError()
        with self.assertRaises(test_module.web.HTTPNotFound):
            await test_module.wallet_set_public_did(self.request)

    async def test_set_public_did_x(self):
        self.request.query = {"did": self.test_did}

        Ledger = async_mock.MagicMock()
        ledger = Ledger()
        ledger.update_endpoint_for_did = async_mock.AsyncMock()
        ledger.get_key_for_did = async_mock.AsyncMock()
        ledger.__aenter__ = async_mock.AsyncMock(return_value=ledger)
        self.profile.context.injector.bind_instance(BaseLedger, ledger)

        mock_route_manager = async_mock.MagicMock()
        mock_route_manager.mediation_record_if_id = async_mock.AsyncMock()
        mock_route_manager.__aenter__ = async_mock.AsyncMock(
            return_value=mock_route_manager
        )
        self.profile.context.injector.bind_instance(RouteManager, mock_route_manager)

        with async_mock.patch.object(
            test_module.web, "json_response", async_mock.Mock()
        ) as json_response:
            self.wallet.get_public_did.return_value = DIDInfo(
                self.test_did,
                self.test_verkey,
                DIDPosture.PUBLIC.metadata,
<<<<<<< HEAD
                SOV,
                KeyType.ED25519,
=======
                DIDMethod.SOV,
                ED25519,
>>>>>>> a4cbef1d
            )
            self.wallet.set_public_did.side_effect = test_module.WalletError()
            with self.assertRaises(test_module.web.HTTPBadRequest):
                await test_module.wallet_set_public_did(self.request)

    async def test_set_public_did_no_wallet_did(self):
        self.request.query = {"did": self.test_did}

        Ledger = async_mock.MagicMock()
        ledger = Ledger()
        ledger.update_endpoint_for_did = async_mock.AsyncMock()
        ledger.get_key_for_did = async_mock.AsyncMock()
        ledger.__aenter__ = async_mock.AsyncMock(return_value=ledger)
        self.profile.context.injector.bind_instance(BaseLedger, ledger)

        mock_route_manager = async_mock.MagicMock()
        mock_route_manager.mediation_record_if_id = async_mock.AsyncMock()
        mock_route_manager.__aenter__ = async_mock.AsyncMock(
            return_value=mock_route_manager
        )
        self.profile.context.injector.bind_instance(RouteManager, mock_route_manager)

        with async_mock.patch.object(
            test_module.web, "json_response", async_mock.Mock()
        ) as json_response:
            self.wallet.get_public_did.return_value = DIDInfo(
                self.test_did,
                self.test_verkey,
                DIDPosture.PUBLIC.metadata,
<<<<<<< HEAD
                SOV,
                KeyType.ED25519,
=======
                DIDMethod.SOV,
                ED25519,
>>>>>>> a4cbef1d
            )
            self.wallet.set_public_did.side_effect = test_module.WalletNotFoundError()
            with self.assertRaises(test_module.web.HTTPNotFound):
                await test_module.wallet_set_public_did(self.request)

    async def test_set_public_did_update_endpoint(self):
        self.request.query = {"did": self.test_did}

        Ledger = async_mock.MagicMock()
        ledger = Ledger()
        ledger.update_endpoint_for_did = async_mock.AsyncMock()
        ledger.get_key_for_did = async_mock.AsyncMock()
        ledger.__aenter__ = async_mock.AsyncMock(return_value=ledger)
        self.profile.context.injector.bind_instance(BaseLedger, ledger)

        mock_route_manager = async_mock.MagicMock()
        mock_route_manager.route_public_did = async_mock.AsyncMock()
        mock_route_manager.mediation_record_if_id = async_mock.AsyncMock()
        mock_route_manager.__aenter__ = async_mock.AsyncMock(
            return_value=mock_route_manager
        )
        self.profile.context.injector.bind_instance(RouteManager, mock_route_manager)

        with async_mock.patch.object(
            test_module.web, "json_response", async_mock.Mock()
        ) as json_response:
            self.wallet.set_public_did.return_value = DIDInfo(
                self.test_did,
                self.test_verkey,
                {**DIDPosture.PUBLIC.metadata, "endpoint": "https://endpoint.com"},
<<<<<<< HEAD
                SOV,
                KeyType.ED25519,
=======
                DIDMethod.SOV,
                ED25519,
>>>>>>> a4cbef1d
            )
            result = await test_module.wallet_set_public_did(self.request)
            self.wallet.set_public_did.assert_awaited_once()
            json_response.assert_called_once_with(
                {
                    "result": {
                        "did": self.test_did,
                        "verkey": self.test_verkey,
                        "posture": DIDPosture.PUBLIC.moniker,
<<<<<<< HEAD
                        "key_type": KeyType.ED25519.key_type,
                        "method": SOV.method_name,
=======
                        "key_type": ED25519.key_type,
                        "method": DIDMethod.SOV.method_name,
>>>>>>> a4cbef1d
                    }
                }
            )
            assert result is json_response.return_value

    async def test_set_public_did_update_endpoint_use_default_update_in_wallet(self):
        self.request.query = {"did": self.test_did}
        self.context.update_settings(
            {"default_endpoint": "https://default_endpoint.com"}
        )

        Ledger = async_mock.MagicMock()
        ledger = Ledger()
        ledger.update_endpoint_for_did = async_mock.AsyncMock()
        ledger.get_key_for_did = async_mock.AsyncMock()
        ledger.__aenter__ = async_mock.AsyncMock(return_value=ledger)
        self.profile.context.injector.bind_instance(BaseLedger, ledger)

        mock_route_manager = async_mock.MagicMock()
        mock_route_manager.route_public_did = async_mock.AsyncMock()
        mock_route_manager.mediation_record_if_id = async_mock.AsyncMock(
            return_value=None
        )
        mock_route_manager.__aenter__ = async_mock.AsyncMock(
            return_value=mock_route_manager
        )
        self.profile.context.injector.bind_instance(RouteManager, mock_route_manager)

        with async_mock.patch.object(
            test_module.web, "json_response", async_mock.Mock()
        ) as json_response:
            did_info = DIDInfo(
                self.test_did,
                self.test_verkey,
                DIDPosture.PUBLIC.metadata,
<<<<<<< HEAD
                SOV,
                KeyType.ED25519,
=======
                DIDMethod.SOV,
                ED25519,
>>>>>>> a4cbef1d
            )
            self.wallet.get_local_did.return_value = did_info
            self.wallet.set_public_did.return_value = did_info
            result = await test_module.wallet_set_public_did(self.request)
            self.wallet.set_public_did.assert_awaited_once()
            self.wallet.set_did_endpoint.assert_awaited_once_with(
                did_info.did,
                "https://default_endpoint.com",
                ledger,
                write_ledger=True,
                endorser_did=None,
                routing_keys=None,
            )
            json_response.assert_called_once_with(
                {
                    "result": {
                        "did": self.test_did,
                        "verkey": self.test_verkey,
                        "posture": DIDPosture.PUBLIC.moniker,
<<<<<<< HEAD
                        "key_type": KeyType.ED25519.key_type,
                        "method": SOV.method_name,
=======
                        "key_type": ED25519.key_type,
                        "method": DIDMethod.SOV.method_name,
>>>>>>> a4cbef1d
                    }
                }
            )
            assert result is json_response.return_value

    async def test_set_did_endpoint(self):
        self.request.json = async_mock.AsyncMock(
            return_value={
                "did": self.test_did,
                "endpoint": "https://my-endpoint.ca:8020",
            }
        )

        Ledger = async_mock.MagicMock()
        ledger = Ledger()
        ledger.update_endpoint_for_did = async_mock.AsyncMock()
        ledger.__aenter__ = async_mock.AsyncMock(return_value=ledger)
        self.profile.context.injector.bind_instance(BaseLedger, ledger)

        self.wallet.get_local_did.return_value = DIDInfo(
            self.test_did,
            self.test_verkey,
            {"public": False, "endpoint": "http://old-endpoint.ca"},
<<<<<<< HEAD
            SOV,
            KeyType.ED25519,
=======
            DIDMethod.SOV,
            ED25519,
>>>>>>> a4cbef1d
        )
        self.wallet.get_public_did.return_value = DIDInfo(
            self.test_did,
            self.test_verkey,
            DIDPosture.PUBLIC.metadata,
<<<<<<< HEAD
            SOV,
            KeyType.ED25519,
=======
            DIDMethod.SOV,
            ED25519,
>>>>>>> a4cbef1d
        )

        with async_mock.patch.object(
            test_module.web, "json_response", async_mock.Mock()
        ) as json_response:
            await test_module.wallet_set_did_endpoint(self.request)
            json_response.assert_called_once_with({})

    async def test_set_did_endpoint_public_did_no_ledger(self):
        self.request.json = async_mock.AsyncMock(
            return_value={
                "did": self.test_did,
                "endpoint": "https://my-endpoint.ca:8020",
            }
        )

        self.wallet.get_local_did.return_value = DIDInfo(
            self.test_did,
            self.test_verkey,
            {"public": False, "endpoint": "http://old-endpoint.ca"},
<<<<<<< HEAD
            SOV,
            KeyType.ED25519,
=======
            DIDMethod.SOV,
            ED25519,
>>>>>>> a4cbef1d
        )
        self.wallet.get_public_did.return_value = DIDInfo(
            self.test_did,
            self.test_verkey,
            DIDPosture.PUBLIC.metadata,
<<<<<<< HEAD
            SOV,
            KeyType.ED25519,
=======
            DIDMethod.SOV,
            ED25519,
>>>>>>> a4cbef1d
        )
        self.wallet.set_did_endpoint.side_effect = test_module.LedgerConfigError()

        with self.assertRaises(test_module.web.HTTPForbidden):
            await test_module.wallet_set_did_endpoint(self.request)

    async def test_set_did_endpoint_x(self):
        self.request.json = async_mock.AsyncMock(
            return_value={
                "did": self.test_did,
                "endpoint": "https://my-endpoint.ca:8020",
            }
        )

        Ledger = async_mock.MagicMock()
        ledger = Ledger()
        ledger.update_endpoint_for_did = async_mock.AsyncMock()
        ledger.__aenter__ = async_mock.AsyncMock(return_value=ledger)
        self.profile.context.injector.bind_instance(BaseLedger, ledger)

        self.wallet.set_did_endpoint.side_effect = test_module.WalletError()

        with self.assertRaises(test_module.web.HTTPBadRequest):
            await test_module.wallet_set_did_endpoint(self.request)

    async def test_set_did_endpoint_no_wallet_did(self):
        self.request.json = async_mock.AsyncMock(
            return_value={
                "did": self.test_did,
                "endpoint": "https://my-endpoint.ca:8020",
            }
        )

        Ledger = async_mock.MagicMock()
        ledger = Ledger()
        ledger.update_endpoint_for_did = async_mock.AsyncMock()
        ledger.__aenter__ = async_mock.AsyncMock(return_value=ledger)
        self.profile.context.injector.bind_instance(BaseLedger, ledger)

        self.wallet.set_did_endpoint.side_effect = test_module.WalletNotFoundError()

        with self.assertRaises(test_module.web.HTTPNotFound):
            await test_module.wallet_set_did_endpoint(self.request)

    async def test_get_did_endpoint(self):
        self.request.query = {"did": self.test_did}

        self.wallet.get_local_did.return_value = DIDInfo(
            self.test_did,
            self.test_verkey,
            {"public": False, "endpoint": "http://old-endpoint.ca"},
<<<<<<< HEAD
            SOV,
            KeyType.ED25519,
=======
            DIDMethod.SOV,
            ED25519,
>>>>>>> a4cbef1d
        )

        with async_mock.patch.object(
            test_module.web, "json_response", async_mock.Mock()
        ) as json_response:
            await test_module.wallet_get_did_endpoint(self.request)
            json_response.assert_called_once_with(
                {
                    "did": self.test_did,
                    "endpoint": self.wallet.get_local_did.return_value.metadata[
                        "endpoint"
                    ],
                }
            )

    async def test_get_did_endpoint_no_did(self):
        with self.assertRaises(test_module.web.HTTPBadRequest):
            await test_module.wallet_get_did_endpoint(self.request)

    async def test_get_did_endpoint_no_wallet_did(self):
        self.request.query = {"did": self.test_did}

        self.wallet.get_local_did.side_effect = test_module.WalletNotFoundError()

        with self.assertRaises(test_module.web.HTTPNotFound):
            await test_module.wallet_get_did_endpoint(self.request)

    async def test_get_did_endpoint_wallet_x(self):
        self.request.query = {"did": self.test_did}

        self.wallet.get_local_did.side_effect = test_module.WalletError()

        with self.assertRaises(test_module.web.HTTPBadRequest):
            await test_module.wallet_get_did_endpoint(self.request)

    async def test_rotate_did_keypair(self):
        self.request.query = {"did": "did"}

        with async_mock.patch.object(
            test_module.web, "json_response", async_mock.Mock()
        ) as json_response:
            self.wallet.get_local_did = async_mock.AsyncMock(
                return_value=DIDInfo(
                    "did",
                    "verkey",
                    {"public": False},
<<<<<<< HEAD
                    SOV,
                    KeyType.ED25519,
=======
                    DIDMethod.SOV,
                    ED25519,
>>>>>>> a4cbef1d
                )
            )
            self.wallet.rotate_did_keypair_start = async_mock.AsyncMock()
            self.wallet.rotate_did_keypair_apply = async_mock.AsyncMock()

            await test_module.wallet_rotate_did_keypair(self.request)
            json_response.assert_called_once_with({})

    async def test_rotate_did_keypair_missing_wallet(self):
        self.request.query = {"did": "did"}
        self.session_inject[BaseWallet] = None

        with self.assertRaises(HTTPForbidden):
            await test_module.wallet_rotate_did_keypair(self.request)

    async def test_rotate_did_keypair_no_query_did(self):
        with self.assertRaises(test_module.web.HTTPBadRequest):
            await test_module.wallet_rotate_did_keypair(self.request)

    async def test_rotate_did_keypair_did_not_local(self):
        self.request.query = {"did": "did"}

        self.wallet.get_local_did = async_mock.AsyncMock(
            side_effect=test_module.WalletNotFoundError("Unknown DID")
        )
        with self.assertRaises(test_module.web.HTTPNotFound):
            await test_module.wallet_rotate_did_keypair(self.request)

        self.wallet.get_local_did = async_mock.AsyncMock(
            return_value=DIDInfo(
                "did",
                "verkey",
                {"posted": True, "public": True},
<<<<<<< HEAD
                SOV,
                KeyType.ED25519,
=======
                DIDMethod.SOV,
                ED25519,
>>>>>>> a4cbef1d
            )
        )
        with self.assertRaises(test_module.web.HTTPBadRequest):
            await test_module.wallet_rotate_did_keypair(self.request)

    async def test_rotate_did_keypair_x(self):
        self.request.query = {"did": "did"}

        self.wallet.get_local_did = async_mock.AsyncMock(
            return_value=DIDInfo(
                "did",
                "verkey",
                {"public": False},
<<<<<<< HEAD
                SOV,
                KeyType.ED25519,
=======
                DIDMethod.SOV,
                ED25519,
>>>>>>> a4cbef1d
            )
        )
        self.wallet.rotate_did_keypair_start = async_mock.AsyncMock(
            side_effect=test_module.WalletError()
        )
        with self.assertRaises(test_module.web.HTTPBadRequest):
            await test_module.wallet_rotate_did_keypair(self.request)

    async def test_register(self):
        mock_app = async_mock.MagicMock()
        mock_app.add_routes = async_mock.MagicMock()

        await test_module.register(mock_app)
        mock_app.add_routes.assert_called_once()

    async def test_post_process_routes(self):
        mock_app = async_mock.MagicMock(_state={"swagger_dict": {}})
        test_module.post_process_routes(mock_app)
        assert "tags" in mock_app._state["swagger_dict"]<|MERGE_RESOLUTION|>--- conflicted
+++ resolved
@@ -1,20 +1,14 @@
 import mock as async_mock
+from aiohttp.web import HTTPForbidden
 from async_case import IsolatedAsyncioTestCase
 
-from aiohttp.web import HTTPForbidden
-
-from .. import routes as test_module
 from ...admin.request_context import AdminRequestContext
 from ...core.in_memory import InMemoryProfile
 from ...ledger.base import BaseLedger
 from ...protocols.coordinate_mediation.v1_0.route_manager import RouteManager
-<<<<<<< HEAD
 from ...wallet.did_method import SOV, DIDMethods
-from ...wallet.key_type import KeyType
-=======
-from ...wallet.did_method import DIDMethod
 from ...wallet.key_type import ED25519, KeyTypes
->>>>>>> a4cbef1d
+from .. import routes as test_module
 from ..base import BaseWallet
 from ..did_info import DIDInfo
 from ..did_posture import DIDPosture
@@ -78,13 +72,8 @@
             self.test_did,
             self.test_verkey,
             DIDPosture.WALLET_ONLY.metadata,
-<<<<<<< HEAD
             SOV,
-            KeyType.ED25519,
-=======
-            DIDMethod.SOV,
             ED25519,
->>>>>>> a4cbef1d
         )
         result = test_module.format_did_info(did_info)
         assert (
@@ -97,13 +86,8 @@
             self.test_did,
             self.test_verkey,
             {"posted": True, "public": True},
-<<<<<<< HEAD
             SOV,
-            KeyType.ED25519,
-=======
-            DIDMethod.SOV,
             ED25519,
->>>>>>> a4cbef1d
         )
         result = test_module.format_did_info(did_info)
         assert result["posture"] == DIDPosture.PUBLIC.moniker
@@ -112,13 +96,8 @@
             self.test_did,
             self.test_verkey,
             {"posted": True, "public": False},
-<<<<<<< HEAD
             SOV,
-            KeyType.ED25519,
-=======
-            DIDMethod.SOV,
             ED25519,
->>>>>>> a4cbef1d
         )
         result = test_module.format_did_info(did_info)
         assert result["posture"] == DIDPosture.POSTED.moniker
@@ -131,13 +110,8 @@
                 self.test_did,
                 self.test_verkey,
                 DIDPosture.WALLET_ONLY.metadata,
-<<<<<<< HEAD
-                SOV,
-                KeyType.ED25519,
-=======
-                DIDMethod.SOV,
-                ED25519,
->>>>>>> a4cbef1d
+                SOV,
+                ED25519,
             )
             result = await test_module.wallet_create_did(self.request)
             json_response.assert_called_once_with(
@@ -146,13 +120,8 @@
                         "did": self.test_did,
                         "verkey": self.test_verkey,
                         "posture": DIDPosture.WALLET_ONLY.moniker,
-<<<<<<< HEAD
-                        "key_type": KeyType.ED25519.key_type,
+                        "key_type": ED25519.key_type,
                         "method": SOV.method_name,
-=======
-                        "key_type": ED25519.key_type,
-                        "method": DIDMethod.SOV.method_name,
->>>>>>> a4cbef1d
                     }
                 }
             )
@@ -179,25 +148,15 @@
                     self.test_did,
                     self.test_verkey,
                     DIDPosture.WALLET_ONLY.metadata,
-<<<<<<< HEAD
                     SOV,
-                    KeyType.ED25519,
-=======
-                    DIDMethod.SOV,
                     ED25519,
->>>>>>> a4cbef1d
                 ),
                 DIDInfo(
                     self.test_posted_did,
                     self.test_posted_verkey,
                     DIDPosture.POSTED.metadata,
-<<<<<<< HEAD
                     SOV,
-                    KeyType.ED25519,
-=======
-                    DIDMethod.SOV,
                     ED25519,
->>>>>>> a4cbef1d
                 ),
             ]
             result = await test_module.wallet_did_list(self.request)
@@ -208,25 +167,15 @@
                             "did": self.test_posted_did,
                             "verkey": self.test_posted_verkey,
                             "posture": DIDPosture.POSTED.moniker,
-<<<<<<< HEAD
-                            "key_type": KeyType.ED25519.key_type,
+                            "key_type": ED25519.key_type,
                             "method": SOV.method_name,
-=======
-                            "key_type": ED25519.key_type,
-                            "method": DIDMethod.SOV.method_name,
->>>>>>> a4cbef1d
                         },
                         {
                             "did": self.test_did,
                             "verkey": self.test_verkey,
                             "posture": DIDPosture.WALLET_ONLY.moniker,
-<<<<<<< HEAD
-                            "key_type": KeyType.ED25519.key_type,
+                            "key_type": ED25519.key_type,
                             "method": SOV.method_name,
-=======
-                            "key_type": ED25519.key_type,
-                            "method": DIDMethod.SOV.method_name,
->>>>>>> a4cbef1d
                         },
                     ]
                 }
@@ -243,26 +192,16 @@
                 self.test_did,
                 self.test_verkey,
                 DIDPosture.PUBLIC.metadata,
-<<<<<<< HEAD
-                SOV,
-                KeyType.ED25519,
-=======
-                DIDMethod.SOV,
-                ED25519,
->>>>>>> a4cbef1d
+                SOV,
+                ED25519,
             )
             self.wallet.get_posted_dids.return_value = [
                 DIDInfo(
                     self.test_posted_did,
                     self.test_posted_verkey,
                     DIDPosture.POSTED.metadata,
-<<<<<<< HEAD
                     SOV,
-                    KeyType.ED25519,
-=======
-                    DIDMethod.SOV,
                     ED25519,
->>>>>>> a4cbef1d
                 )
             ]
             result = await test_module.wallet_did_list(self.request)
@@ -273,13 +212,8 @@
                             "did": self.test_did,
                             "verkey": self.test_verkey,
                             "posture": DIDPosture.PUBLIC.moniker,
-<<<<<<< HEAD
-                            "key_type": KeyType.ED25519.key_type,
+                            "key_type": ED25519.key_type,
                             "method": SOV.method_name,
-=======
-                            "key_type": ED25519.key_type,
-                            "method": DIDMethod.SOV.method_name,
->>>>>>> a4cbef1d
                         }
                     ]
                 }
@@ -296,13 +230,8 @@
                 self.test_did,
                 self.test_verkey,
                 DIDPosture.PUBLIC.metadata,
-<<<<<<< HEAD
-                SOV,
-                KeyType.ED25519,
-=======
-                DIDMethod.SOV,
-                ED25519,
->>>>>>> a4cbef1d
+                SOV,
+                ED25519,
             )
             self.wallet.get_posted_dids.return_value = [
                 DIDInfo(
@@ -312,13 +241,8 @@
                         "posted": True,
                         "public": False,
                     },
-<<<<<<< HEAD
                     SOV,
-                    KeyType.ED25519,
-=======
-                    DIDMethod.SOV,
                     ED25519,
->>>>>>> a4cbef1d
                 )
             ]
             result = await test_module.wallet_did_list(self.request)
@@ -329,13 +253,8 @@
                             "did": self.test_posted_did,
                             "verkey": self.test_posted_verkey,
                             "posture": DIDPosture.POSTED.moniker,
-<<<<<<< HEAD
-                            "key_type": KeyType.ED25519.key_type,
+                            "key_type": ED25519.key_type,
                             "method": SOV.method_name,
-=======
-                            "key_type": ED25519.key_type,
-                            "method": DIDMethod.SOV.method_name,
->>>>>>> a4cbef1d
                         }
                     ]
                 }
@@ -352,13 +271,8 @@
                 self.test_did,
                 self.test_verkey,
                 DIDPosture.WALLET_ONLY.metadata,
-<<<<<<< HEAD
-                SOV,
-                KeyType.ED25519,
-=======
-                DIDMethod.SOV,
-                ED25519,
->>>>>>> a4cbef1d
+                SOV,
+                ED25519,
             )
             result = await test_module.wallet_did_list(self.request)
             json_response.assert_called_once_with(
@@ -368,13 +282,8 @@
                             "did": self.test_did,
                             "verkey": self.test_verkey,
                             "posture": DIDPosture.WALLET_ONLY.moniker,
-<<<<<<< HEAD
-                            "key_type": KeyType.ED25519.key_type,
+                            "key_type": ED25519.key_type,
                             "method": SOV.method_name,
-=======
-                            "key_type": ED25519.key_type,
-                            "method": DIDMethod.SOV.method_name,
->>>>>>> a4cbef1d
                         }
                     ]
                 }
@@ -402,13 +311,8 @@
                 self.test_did,
                 self.test_verkey,
                 DIDPosture.WALLET_ONLY.metadata,
-<<<<<<< HEAD
-                SOV,
-                KeyType.ED25519,
-=======
-                DIDMethod.SOV,
-                ED25519,
->>>>>>> a4cbef1d
+                SOV,
+                ED25519,
             )
             result = await test_module.wallet_did_list(self.request)
             json_response.assert_called_once_with(
@@ -418,13 +322,8 @@
                             "did": self.test_did,
                             "verkey": self.test_verkey,
                             "posture": DIDPosture.WALLET_ONLY.moniker,
-<<<<<<< HEAD
-                            "key_type": KeyType.ED25519.key_type,
+                            "key_type": ED25519.key_type,
                             "method": SOV.method_name,
-=======
-                            "key_type": ED25519.key_type,
-                            "method": DIDMethod.SOV.method_name,
->>>>>>> a4cbef1d
                         }
                     ]
                 }
@@ -451,13 +350,8 @@
                 self.test_did,
                 self.test_verkey,
                 DIDPosture.PUBLIC.metadata,
-<<<<<<< HEAD
-                SOV,
-                KeyType.ED25519,
-=======
-                DIDMethod.SOV,
-                ED25519,
->>>>>>> a4cbef1d
+                SOV,
+                ED25519,
             )
             result = await test_module.wallet_get_public_did(self.request)
             json_response.assert_called_once_with(
@@ -466,13 +360,8 @@
                         "did": self.test_did,
                         "verkey": self.test_verkey,
                         "posture": DIDPosture.PUBLIC.moniker,
-<<<<<<< HEAD
-                        "key_type": KeyType.ED25519.key_type,
+                        "key_type": ED25519.key_type,
                         "method": SOV.method_name,
-=======
-                        "key_type": ED25519.key_type,
-                        "method": DIDMethod.SOV.method_name,
->>>>>>> a4cbef1d
                     }
                 }
             )
@@ -508,13 +397,8 @@
                 self.test_did,
                 self.test_verkey,
                 DIDPosture.PUBLIC.metadata,
-<<<<<<< HEAD
-                SOV,
-                KeyType.ED25519,
-=======
-                DIDMethod.SOV,
-                ED25519,
->>>>>>> a4cbef1d
+                SOV,
+                ED25519,
             )
             result = await test_module.wallet_set_public_did(self.request)
             self.wallet.set_public_did.assert_awaited_once()
@@ -524,13 +408,8 @@
                         "did": self.test_did,
                         "verkey": self.test_verkey,
                         "posture": DIDPosture.PUBLIC.moniker,
-<<<<<<< HEAD
-                        "key_type": KeyType.ED25519.key_type,
+                        "key_type": ED25519.key_type,
                         "method": SOV.method_name,
-=======
-                        "key_type": ED25519.key_type,
-                        "method": DIDMethod.SOV.method_name,
->>>>>>> a4cbef1d
                     }
                 }
             )
@@ -616,13 +495,8 @@
                 self.test_did,
                 self.test_verkey,
                 DIDPosture.PUBLIC.metadata,
-<<<<<<< HEAD
-                SOV,
-                KeyType.ED25519,
-=======
-                DIDMethod.SOV,
-                ED25519,
->>>>>>> a4cbef1d
+                SOV,
+                ED25519,
             )
             self.wallet.set_public_did.side_effect = test_module.WalletError()
             with self.assertRaises(test_module.web.HTTPBadRequest):
@@ -652,13 +526,8 @@
                 self.test_did,
                 self.test_verkey,
                 DIDPosture.PUBLIC.metadata,
-<<<<<<< HEAD
-                SOV,
-                KeyType.ED25519,
-=======
-                DIDMethod.SOV,
-                ED25519,
->>>>>>> a4cbef1d
+                SOV,
+                ED25519,
             )
             self.wallet.set_public_did.side_effect = test_module.WalletNotFoundError()
             with self.assertRaises(test_module.web.HTTPNotFound):
@@ -689,13 +558,8 @@
                 self.test_did,
                 self.test_verkey,
                 {**DIDPosture.PUBLIC.metadata, "endpoint": "https://endpoint.com"},
-<<<<<<< HEAD
-                SOV,
-                KeyType.ED25519,
-=======
-                DIDMethod.SOV,
-                ED25519,
->>>>>>> a4cbef1d
+                SOV,
+                ED25519,
             )
             result = await test_module.wallet_set_public_did(self.request)
             self.wallet.set_public_did.assert_awaited_once()
@@ -705,13 +569,8 @@
                         "did": self.test_did,
                         "verkey": self.test_verkey,
                         "posture": DIDPosture.PUBLIC.moniker,
-<<<<<<< HEAD
-                        "key_type": KeyType.ED25519.key_type,
+                        "key_type": ED25519.key_type,
                         "method": SOV.method_name,
-=======
-                        "key_type": ED25519.key_type,
-                        "method": DIDMethod.SOV.method_name,
->>>>>>> a4cbef1d
                     }
                 }
             )
@@ -747,13 +606,8 @@
                 self.test_did,
                 self.test_verkey,
                 DIDPosture.PUBLIC.metadata,
-<<<<<<< HEAD
-                SOV,
-                KeyType.ED25519,
-=======
-                DIDMethod.SOV,
-                ED25519,
->>>>>>> a4cbef1d
+                SOV,
+                ED25519,
             )
             self.wallet.get_local_did.return_value = did_info
             self.wallet.set_public_did.return_value = did_info
@@ -773,13 +627,8 @@
                         "did": self.test_did,
                         "verkey": self.test_verkey,
                         "posture": DIDPosture.PUBLIC.moniker,
-<<<<<<< HEAD
-                        "key_type": KeyType.ED25519.key_type,
+                        "key_type": ED25519.key_type,
                         "method": SOV.method_name,
-=======
-                        "key_type": ED25519.key_type,
-                        "method": DIDMethod.SOV.method_name,
->>>>>>> a4cbef1d
                     }
                 }
             )
@@ -803,25 +652,15 @@
             self.test_did,
             self.test_verkey,
             {"public": False, "endpoint": "http://old-endpoint.ca"},
-<<<<<<< HEAD
             SOV,
-            KeyType.ED25519,
-=======
-            DIDMethod.SOV,
             ED25519,
->>>>>>> a4cbef1d
         )
         self.wallet.get_public_did.return_value = DIDInfo(
             self.test_did,
             self.test_verkey,
             DIDPosture.PUBLIC.metadata,
-<<<<<<< HEAD
             SOV,
-            KeyType.ED25519,
-=======
-            DIDMethod.SOV,
             ED25519,
->>>>>>> a4cbef1d
         )
 
         with async_mock.patch.object(
@@ -842,25 +681,15 @@
             self.test_did,
             self.test_verkey,
             {"public": False, "endpoint": "http://old-endpoint.ca"},
-<<<<<<< HEAD
             SOV,
-            KeyType.ED25519,
-=======
-            DIDMethod.SOV,
             ED25519,
->>>>>>> a4cbef1d
         )
         self.wallet.get_public_did.return_value = DIDInfo(
             self.test_did,
             self.test_verkey,
             DIDPosture.PUBLIC.metadata,
-<<<<<<< HEAD
             SOV,
-            KeyType.ED25519,
-=======
-            DIDMethod.SOV,
             ED25519,
->>>>>>> a4cbef1d
         )
         self.wallet.set_did_endpoint.side_effect = test_module.LedgerConfigError()
 
@@ -912,13 +741,8 @@
             self.test_did,
             self.test_verkey,
             {"public": False, "endpoint": "http://old-endpoint.ca"},
-<<<<<<< HEAD
             SOV,
-            KeyType.ED25519,
-=======
-            DIDMethod.SOV,
             ED25519,
->>>>>>> a4cbef1d
         )
 
         with async_mock.patch.object(
@@ -965,13 +789,8 @@
                     "did",
                     "verkey",
                     {"public": False},
-<<<<<<< HEAD
                     SOV,
-                    KeyType.ED25519,
-=======
-                    DIDMethod.SOV,
                     ED25519,
->>>>>>> a4cbef1d
                 )
             )
             self.wallet.rotate_did_keypair_start = async_mock.AsyncMock()
@@ -1005,13 +824,8 @@
                 "did",
                 "verkey",
                 {"posted": True, "public": True},
-<<<<<<< HEAD
-                SOV,
-                KeyType.ED25519,
-=======
-                DIDMethod.SOV,
-                ED25519,
->>>>>>> a4cbef1d
+                SOV,
+                ED25519,
             )
         )
         with self.assertRaises(test_module.web.HTTPBadRequest):
@@ -1025,13 +839,8 @@
                 "did",
                 "verkey",
                 {"public": False},
-<<<<<<< HEAD
-                SOV,
-                KeyType.ED25519,
-=======
-                DIDMethod.SOV,
-                ED25519,
->>>>>>> a4cbef1d
+                SOV,
+                ED25519,
             )
         )
         self.wallet.rotate_did_keypair_start = async_mock.AsyncMock(
